"""
DXTable Handler
***************
"""

import json
from dxpy.bindings import *

class DXTable(DXClass):
    '''Remote table object handler'''

    _class = "table"

    _describe = staticmethod(dxpy.api.tableDescribe)
    _get_properties = staticmethod(dxpy.api.tableGetProperties)
    _set_properties = staticmethod(dxpy.api.tableSetProperties)
    _add_types = staticmethod(dxpy.api.tableAddTypes)
    _remove_types = staticmethod(dxpy.api.tableRemoveTypes)
    _destroy = staticmethod(dxpy.api.tableDestroy)

    _keep_open = False

    _row_buf = ""
    # Default maximum buffer size is 100MB
    _row_buf_maxsize = 1024*1024*100
    _part_index = 0

    def __init__(self, dxid=None, keep_open=False, buffer_size=40000):
        if dxid is not None:
            self.set_id(dxid)
        self._keep_open = keep_open
        self._bufsize = buffer_size

    def __enter__(self):
        return self

    def __exit__(self, type, value, traceback):
        if not self._keep_open:
            self.close()

    def __del__(self):
        if len(self._row_buf) > 0:
            self.flush()

    def new(self, columns, chr_col=None, lo_col=None, hi_col=None):
        '''
        :param columns: An ordered list containing strings of the form "confidence:double" to indicate a column called "confidence" containing doubles.
        :type columns: list
        :param chr_col: Name of the column containing chromosome names; must be a column of type string
        :type chr_col: string
        :param lo_col: Name of the column containing the low boundary of a genomic interval; must be a column of type int32
        :type lo_col: string
        :param hi_col: Name of the column containing the high boundary of a genomic interval; must be a column of type int32
        :type hi_col: string

        Creates a new table with the given column names in *columns*.
        If *chr_col*, *lo_col*, and *hi_col* are given, the rows of the
        table will be indexed by a genomic range index when the table
        is closed.

        '''

        table_params = {"columns": columns}
        try:
            indexStr = chr_col + "." + lo_col + "." + hi_col
            table_params['index'] = indexStr
        except:
            pass
        resp = dxpy.api.tableNew(table_params)
        self.set_id(resp["id"])


    def set_id(self, dxid):
        '''
        :param dxid: Object ID
        :type dxid: string
        :raises: :exc:`dxpy.exceptions.DXError` if *dxid* does not match class type

        Discards the currently stored ID and associates the handler
        with *dxid*.  As a side effect, it also flushes the buffer for
        the previous table object if the buffer is nonempty.
        '''
        if len(self._row_buf) > 0:
            self.flush()

        DXClass.set_id(self, dxid)

        # Reset state
        self._part_index = 0

    def get_rows(self, chr=None, lo=None, hi=None, columns=None, starting=None, limit=None):
        '''
        :param chr: Name of chromosome to be queried
        :type chr: string
        :param lo: Low boundary of query interval
        :type lo: integer
        :param hi: High boundary of query interval
        :type hi: integer
        :param columns: List of columns to be included; all columns will be included if not set
        :type columns: list of strings
        :param starting: Lowest row ID to be returned
        :type starting: integer
        :param limit: Max number of rows to be returned
        :type limit: integer
        :rtype: generator
        
        Queries the table for rows using the given parameters.  If the
        table has been built with a genomic range index, results will
        be rows that have an interval which overlaps with [*lo*, *hi*]
        on the chromosome *chr*.  If *columns* is not set, all columns
        will be included, and data is returned in the order in which
        columns were specified for the table.  If *columns* is set,
        the order of elements in the returned rows follows the
        ordering in *columns*.  The *starting* and *limit* options
        restrict the search further, but it should be noted that this
        method returns a generator and will attempt to pre-fetch rows
        in batches.

        Note that a row will be returned as a list containing the row
        id and the values for each of the columns.

        Example::

            dxtable = open_dxtable("table-xxxx")
            for row in dxtable.get_rows(chr="chromosome18", 30, 2049):
                rowid = row[0]
                first_col_data = row[1]

        '''
        get_rows_params = {}
        if columns is not None:
            get_rows_params["columns"] = columns
        if starting is not None:
            get_rows_params["starting"] = starting
        if limit is not None:
            get_rows_params["limit"] = limit

        try:
            query = chr + "." + lo + "." + hi
            get_rows_params['query'] = query
        except:
            pass

        return dxpy.api.tableGet(self._dxid, get_rows_params)

    def iterate_rows(self, start=0, end=None):
        if end is None:
            end = int(self.describe()['size'])
        cursor = start
        while cursor < end:
            buffer = self.get_rows(starting=cursor, limit=self._bufsize)['data']
            if len(buffer) < 1: break
            for row in buffer:
                yield row
                cursor += 1
                if cursor >= end: break

    def __iter__(self):
        return self.iterate_rows()

    def extend(self, columns):
        '''
        :param columns: List of new column names
        :type columns: list of strings
        :rtype: :class:`dxpy.bindings.DXTable`

        Extends the current table object with the column names in
        *columns*, creating a new remote table as a result.  Returns
        the handler for this new table.

        '''
        resp = dxpy.api.tableExtend(self._dxid, {"columns": columns})
        return DXTable(resp["id"])

    def add_rows(self, data, index=None):
        '''
        :param data: List of rows to be added
        :type data: list of list
        :raises: :exc:`dxpy.exceptions.DXTableError`

        Adds the rows listed in data to the current table.  If *index*
        is not given, rows may be queued up for addition internally
        and will be flushed to the remote server periodically.

        Example::

            with new_dxtable(["colname:string", "secondcolname:int32"]) as dxtable:
                dxtable.add_rows([["foo", 23], ["bar", 7]])

        '''

        if index is None:
            for row in data:
                rowjson = json.dumps(row)
                if self._row_buf == "":
                    self._row_buf = rowjson
                else:
                    self._row_buf += ", "
                    self._row_buf += rowjson

                if len(self._row_buf) >= self._row_buf_maxsize:
                    self.flush()
        else:
            dxpy.api.tableAddRows(self._dxid, {"data": data, "index": index})

    def get_unused_part_index(self):
        '''
        :returns: An unused part index
        :rtype: integer

        Queries the API server for a part index that has not yet been
        used to upload table rows.  Note that calling this function
        will internally mark the returned part index as used, and so
        it should not be called if the value will not be used.

        '''
        desc = self.describe()
        if len(desc["parts"]) == 250000:
            raise DXTableError("250000 part indices already used.")
<<<<<<< HEAD
        self._part_index += 1

        while self._part_index <= 250000: 
=======
        while self._part_index < 250000:
            self._part_index += 1
>>>>>>> 2ccc0512
            if str(self._part_index) not in desc["parts"]:
                return self._part_index
            self._part_index += 1
        
        raise DXTableError("Usable part index not found.")

    def flush(self):
        '''
        Sends any rows in the internal buffer to the API server.  
        '''
        dxpy.api.tableAddRows(self._dxid,
                              '{"data": [' + self._row_buf + '], "index":' + \
                                  str(self.get_unused_part_index())+'}',
                              jsonify_data=False)

        self._row_buf = []
        self._row_buf_size = 0

    def close(self, block=False):
        '''
        :param block: Indicates whether this function should block until the remote table has closed or not.
        :type block: boolean

        Closes the table.

        '''
        if len(self._row_buf) > 0:
            self.flush()

        dxpy.api.tableClose(self._dxid)
        
        if block:
            self._wait_on_close()

    def wait_on_close(self, timeout=sys.maxint):
        '''
        :param timeout: Max amount of time to wait until the table is closed.
        :type timeout: integer
        :raises: :exc:`dxpy.exceptions.DXError` if the timeout is reached before the remote table has been closed

        Wait until the remote table is closed.
        '''
        self._wait_on_close(timeout)<|MERGE_RESOLUTION|>--- conflicted
+++ resolved
@@ -217,17 +217,11 @@
         desc = self.describe()
         if len(desc["parts"]) == 250000:
             raise DXTableError("250000 part indices already used.")
-<<<<<<< HEAD
-        self._part_index += 1
-
-        while self._part_index <= 250000: 
-=======
+
         while self._part_index < 250000:
             self._part_index += 1
->>>>>>> 2ccc0512
             if str(self._part_index) not in desc["parts"]:
                 return self._part_index
-            self._part_index += 1
         
         raise DXTableError("Usable part index not found.")
 
