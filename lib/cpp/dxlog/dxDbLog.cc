#include <dxjson/dxjson.h>
#include "unixDGRAM.h"
#include "dxLog.h"
#include "dxLog_helper.h"
#include "mongoLog.h"
#include <boost/lexical_cast.hpp>
#include <deque>
#include <omp.h>
#include <unistd.h>

using namespace std;

namespace DXLog {
  class MongoDbLog : public UnixDGRAMReader {
    private:
      dx::JSON scheme;
      deque<string> que;
      int maxQueueSize;
      string socketPath, hostname;
      bool active;

<<<<<<< HEAD
      void getHostname() {
	 char buf[1001];
	 gethostname(buf, 1000);
        hostname = string(buf);
	 cout << hostname << endl;
      }

      bool ensureIndex(string &errMsg) {
        for (dx::JSON::object_iterator it = scheme.object_begin(); it != scheme.object_end(); ++it) {
	   string key = it->first;
	   dx::JSON index = it->second["mongodb"]["indexes"];
	   cout << index.toString() << endl;

	   for (int i = 0; i < index.size(); i++) {
	     BSONObjBuilder b;
	     for(dx::JSON::object_iterator it2 = index[i].object_begin(); it2 != index[i].object_end(); ++it2)
		b.append(it2->first, int(it2->second));

            if (! MongoDriver::ensureIndex(b.obj(), key, errMsg)) return false;
	   }
	 }
	 return true;
      }

      void selfLog(int level, const string &msg) {
=======
      // write own log message to rsyslog
      void rsysLog(int level, const string &msg) {
>>>>>>> ddf3df92
	 string eMsg;
        #pragma omp critical
	 SendMessage2Rsyslog(8, level, "DNAnexusLog", msg, msg.size() + 1, eMsg);
      }

      bool sendMessage(dx::JSON &data, string &errMsg) {
	 if (! ValidateLogData(scheme, data, errMsg)) return false;
	 data["hostname"] = hostname;

	 dx::JSON columns = scheme[data["source"].get<string>()]["mongodb"]["columns"];
	 BSONObjBuilder b;

	 for(dx::JSON::object_iterator it = columns.object_begin(); it != columns.object_end(); ++it) {
	   string key = it->first, typ = it->second.get<string>();
	   if (! data.has(key)) continue;

	   if (typ.compare("string") == 0) {
	     b.append(key, data[key].get<string>());
	   } else if (typ.compare("int") == 0) {
	     b.append(key, int(data[key]));
	   } else if (typ.compare("int64") == 0) {
	     b.append(key, int64(data[key]));
	   } else if (typ.compare("boolean") == 0) {
	     b.append(key, bool(data[key]));
	   } else if (typ.compare("double") == 0) {
	     b.append(key, double(data[key]));
	   }
	 }
        
	 return MongoDriver::insert(b.obj(), data["source"].get<string>(), errMsg);
      };

      void processQueue() {
        string errMsg;
	 while (true) {
	   if (que.size() > 0) {
	     try {
		dx::JSON data = dx::JSON::parse(que.front());
		for (int i = 0; i < 10; i++) {
		  if (! sendMessage(data, errMsg)) {
  		    selfLog(3, errMsg + " Msg: " + que.front());
		    sleep(5);
		  } else break;
		}
	     } catch (std::exception &e) {
		selfLog(3, string(e.what()) + " Msg: " + que.front());
	     }
	
            #pragma omp critical
	     que.pop_front();
	   } else {
	     if (! active) return;
	     sleep(1);
	   }
        }
      };

      bool processMsg() {
	 if (que.size() < maxQueueSize) {
          #pragma omp critical
	   que.push_back(string(buffer));
	 } else {
	   selfLog(3, "Msg Queue Full, drop message " + string(buffer));
	 }

	 return false;
      };

    public:
      MongoDbLog(const dx::JSON &conf) : UnixDGRAMReader(1000 + int(conf["maxMsgSize"])) {
	 scheme = readJSON(conf["scheme"].get<string>());
	 socketPath = conf["socketPath"].get<string>();
	 maxQueueSize = (conf.has("maxQueueSize")) ? int(conf["maxQueueSize"]): 10000;

	 if (conf.has("mongoServer")) DXLog::MongoDriver::setServer(conf["mongoServer"].get<string>());
	 if (conf.has("database")) DXLog::MongoDriver::setDB(conf["database"].get<string>());
      };

      bool process(string &errMsg) {
	 bool ret_val;
	 que.clear();
	 
	 active = true;
<<<<<<< HEAD
	 string errMsg;

	 if (! ensureIndex(errMsg)) {
	   selfLog(3, errMsg);
	   return;
	 }

=======
>>>>>>> ddf3df92
	 getHostname();

        #pragma omp parallel sections
	 {
	   unlink(socketPath.c_str());
<<<<<<< HEAD
	   run(socketPath, errMsg);
          selfLog(3, errMsg);
=======
	   ret_val = run(socketPath, errMsg);
          rsysLog(3, errMsg);
>>>>>>> ddf3df92
	   active = false;

	   #pragma omp section
	   processQueue();
	 }

	 return ret_val;
      };
  };
};

int main(int argc, char **argv) {
  if (argc < 2) {
    cerr << "Usage: dxDbLog configFile\n";
    exit(1);
  }

  try {
    string errMsg;
    dx::JSON conf = DXLog::readJSON(argv[1]);
    if (! conf.has("maxMsgSize")) conf["maxMsgSize"] = 2000;
    if (! conf.has("scheme")) throw ("log scheme is not specified");
    if (! conf.has("socketPath")) throw ("socketPath is not specified");

    DXLog::MongoDbLog a(conf);
<<<<<<< HEAD
    a.process();
   
  } catch (char *e) {
    cout << e << endl;
=======
    cout << "listen to socket " + conf["socketPath"].get<string>() << endl;
    if (! a.process(errMsg)) {
      cerr << errMsg << endl;
      exit(1);
    }
  } catch (const string &msg) {
    cerr << msg << endl;
    exit(1);
  } catch (std::exception &e) {
    cerr << string("JSONException: ") + e.what() << endl;
>>>>>>> ddf3df92
    exit(1);
  }
  exit(0);
}<|MERGE_RESOLUTION|>--- conflicted
+++ resolved
@@ -19,36 +19,8 @@
       string socketPath, hostname;
       bool active;
 
-<<<<<<< HEAD
-      void getHostname() {
-	 char buf[1001];
-	 gethostname(buf, 1000);
-        hostname = string(buf);
-	 cout << hostname << endl;
-      }
-
-      bool ensureIndex(string &errMsg) {
-        for (dx::JSON::object_iterator it = scheme.object_begin(); it != scheme.object_end(); ++it) {
-	   string key = it->first;
-	   dx::JSON index = it->second["mongodb"]["indexes"];
-	   cout << index.toString() << endl;
-
-	   for (int i = 0; i < index.size(); i++) {
-	     BSONObjBuilder b;
-	     for(dx::JSON::object_iterator it2 = index[i].object_begin(); it2 != index[i].object_end(); ++it2)
-		b.append(it2->first, int(it2->second));
-
-            if (! MongoDriver::ensureIndex(b.obj(), key, errMsg)) return false;
-	   }
-	 }
-	 return true;
-      }
-
-      void selfLog(int level, const string &msg) {
-=======
       // write own log message to rsyslog
       void rsysLog(int level, const string &msg) {
->>>>>>> ddf3df92
 	 string eMsg;
         #pragma omp critical
 	 SendMessage2Rsyslog(8, level, "DNAnexusLog", msg, msg.size() + 1, eMsg);
@@ -132,28 +104,13 @@
 	 que.clear();
 	 
 	 active = true;
-<<<<<<< HEAD
-	 string errMsg;
-
-	 if (! ensureIndex(errMsg)) {
-	   selfLog(3, errMsg);
-	   return;
-	 }
-
-=======
->>>>>>> ddf3df92
 	 getHostname();
 
         #pragma omp parallel sections
 	 {
 	   unlink(socketPath.c_str());
-<<<<<<< HEAD
-	   run(socketPath, errMsg);
-          selfLog(3, errMsg);
-=======
 	   ret_val = run(socketPath, errMsg);
           rsysLog(3, errMsg);
->>>>>>> ddf3df92
 	   active = false;
 
 	   #pragma omp section
@@ -179,12 +136,6 @@
     if (! conf.has("socketPath")) throw ("socketPath is not specified");
 
     DXLog::MongoDbLog a(conf);
-<<<<<<< HEAD
-    a.process();
-   
-  } catch (char *e) {
-    cout << e << endl;
-=======
     cout << "listen to socket " + conf["socketPath"].get<string>() << endl;
     if (! a.process(errMsg)) {
       cerr << errMsg << endl;
@@ -195,7 +146,6 @@
     exit(1);
   } catch (std::exception &e) {
     cerr << string("JSONException: ") + e.what() << endl;
->>>>>>> ddf3df92
     exit(1);
   }
   exit(0);
