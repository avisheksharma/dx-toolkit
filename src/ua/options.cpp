--- conflicted
+++ resolved
@@ -46,11 +46,7 @@
     ("upload-threads,u", po::value<int>(&uploadThreads)->default_value(4), "Number of parallel upload threads")
     ("chunk-size,s", po::value<int>(&chunkSize)->default_value(100 * 1000 * 1000), "Size (in bytes) of chunks in which the file should be uploaded")
     ("tries,r", po::value<int>(&tries)->default_value(3), "Number of tries to upload each chunk")
-<<<<<<< HEAD
-    ("do-not-compress", po::bool_switch(&doNotCompress), "Do Not compress chunks before upload")
-=======
-    ("do-not-compress", po::bool_switch(&do_not_compress), "Do not compress file(s) before upload")
->>>>>>> 3f8dbdfd
+    ("do-not-compress", po::bool_switch(&doNotCompress), "Do not compress file(s) before upload")
     ("progress,g", po::bool_switch(&progress), "Report upload progress")
     ("verbose,v", po::bool_switch(&verbose), "Verbose logging")
     ("wait-on-close", po::bool_switch(&waitOnClose), "Wait for file objects to be closed before exiting")
